--- conflicted
+++ resolved
@@ -25,11 +25,7 @@
     <property name="debuglevel" value="source,lines,vars"/>
 
     <!-- default version and SCM information (we need the default SCM info as people may checkout with git-svn) -->
-<<<<<<< HEAD
     <property name="base.version" value="0.8.0-rc1"/>
-=======
-    <property name="base.version" value="0.7.6"/>
->>>>>>> 050d1291
     <property name="scm.default.path" value="cassandra/branches/cassandra-0.7"/>
     <property name="scm.default.connection" value="scm:svn:http://svn.apache.org/repos/asf/${scm.default.path}"/>
     <property name="scm.default.developerConnection" value="scm:svn:https://svn.apache.org/repos/asf/${scm.default.path}"/>
@@ -225,6 +221,19 @@
          <arg value="${build.src.gen-java}/org/apache/cassandra/cql/" />
       </java> 
     </target>
+	
+	<target name="generate-cql-html" depends="maven-ant-tasks-init" description="Generate HTML from textile source">
+	  <artifact:dependencies pathId="wikitext.classpath">
+	    <dependency groupId="com.datastax.wikitext" artifactId="wikitext-core-ant" version="1.3"/>	    	  
+	    <dependency groupId="org.fusesource.wikitext" artifactId="textile-core" version="1.3"/>		          
+	  </artifact:dependencies>
+      <taskdef classpathref="wikitext.classpath" resource="wikitexttasks.properties" />
+	    <wikitext-to-html markupLanguage="Textile">
+		  <fileset dir="${basedir}">
+    		<include name="doc/cql/*.textile"/>
+		  </fileset>
+		</wikitext-to-html>
+	</target>
 
     <target name="scm-svn-info" description="Determines the current Subversion URL with peg revision"
             if="scm.provider.svn">
