--- conflicted
+++ resolved
@@ -2376,14 +2376,9 @@
         tokenMetadata.removeEndpoint(FBUtilities.getBroadcastAddress());
         calculatePendingRanges();
 
-<<<<<<< HEAD
         Gossiper.instance.addLocalApplicationState(ApplicationState.STATUS, valueFactory.left(getLocalTokens(),Gossiper.computeExpireTime()));
-        logger.info("Announcing that I have left the ring for " + RING_DELAY + "ms");
-=======
-        Gossiper.instance.addLocalApplicationState(ApplicationState.STATUS, valueFactory.left(getLocalToken(),Gossiper.computeExpireTime()));
         int delay = Math.max(RING_DELAY, Gossiper.intervalInMillis * 2);
         logger.info("Announcing that I have left the ring for " + delay + "ms");
->>>>>>> ec904a0c
         try
         {
             Thread.sleep(delay);
