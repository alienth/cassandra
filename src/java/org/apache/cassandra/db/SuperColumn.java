/*
 * Licensed to the Apache Software Foundation (ASF) under one
 * or more contributor license agreements.  See the NOTICE file
 * distributed with this work for additional information
 * regarding copyright ownership.  The ASF licenses this file
 * to you under the Apache License, Version 2.0 (the
 * "License"); you may not use this file except in compliance
 * with the License.  You may obtain a copy of the License at
 *
 *     http://www.apache.org/licenses/LICENSE-2.0
 *
 * Unless required by applicable law or agreed to in writing, software
 * distributed under the License is distributed on an "AS IS" BASIS,
 * WITHOUT WARRANTIES OR CONDITIONS OF ANY KIND, either express or implied.
 * See the License for the specific language governing permissions and
 * limitations under the License.
 */
package org.apache.cassandra.db;

import java.io.DataInput;
import java.io.DataOutput;
import java.io.IOException;
import java.nio.ByteBuffer;
import java.security.MessageDigest;
import java.util.Collection;
import java.util.Comparator;

import com.google.common.base.Objects;
import com.google.common.collect.Iterables;

import org.apache.cassandra.config.CFMetaData;
import org.apache.cassandra.db.marshal.AbstractType;
import org.apache.cassandra.db.marshal.MarshalException;
import org.apache.cassandra.io.IColumnSerializer;
import org.apache.cassandra.io.util.ColumnSortedMap;
import org.apache.cassandra.io.util.DataOutputBuffer;
import org.apache.cassandra.net.MessagingService;
import org.apache.cassandra.utils.Allocator;
import org.apache.cassandra.utils.ByteBufferUtil;
import org.apache.cassandra.utils.HeapAllocator;
import org.cliffc.high_scale_lib.NonBlockingHashMap;

public class SuperColumn extends AbstractColumnContainer implements IColumn
{
    private static final NonBlockingHashMap<Comparator, SuperColumnSerializer> serializers = new NonBlockingHashMap<Comparator, SuperColumnSerializer>();
    public static SuperColumnSerializer serializer(AbstractType<?> comparator)
    {
        SuperColumnSerializer serializer = serializers.get(comparator);
        if (serializer == null)
        {
            serializer = new SuperColumnSerializer(comparator);
            serializers.put(comparator, serializer);
        }
        return serializer;
    }

    public static OnDiskAtom.Serializer onDiskSerializer(AbstractType<?> comparator)
    {
        return new OnDiskAtom.Serializer(serializer(comparator));
    }

    private final ByteBuffer name;

    public SuperColumn(ByteBuffer name, AbstractType<?> comparator)
    {
        this(name, AtomicSortedColumns.factory().create(comparator, false));
    }

    SuperColumn(ByteBuffer name, ISortedColumns columns)
    {
        super(columns);
        assert name != null;
        assert name.remaining() <= IColumn.MAX_NAME_LENGTH;
        this.name = name;
    }

    public SuperColumn cloneMeShallow()
    {
        SuperColumn sc = new SuperColumn(name, getComparator());
        sc.delete(this);
        return sc;
    }

    public IColumn cloneMe()
    {
        SuperColumn sc = new SuperColumn(name, columns.cloneMe());
        sc.delete(this);
        return sc;
    }

    public ByteBuffer name()
    {
        return name;
    }

    public Collection<IColumn> getSubColumns()
    {
        return getSortedColumns();
    }

    public IColumn getSubColumn(ByteBuffer columnName)
    {
        IColumn column = columns.getColumn(columnName);
        assert column == null || column instanceof Column;
        return column;
    }

    /**
     * This calculates the exact size of the sub columns on the fly
     */
    public int dataSize()
    {
<<<<<<< HEAD
        int size = TypeSizes.NATIVE.sizeof(getMarkedForDeleteAt());
        for (IColumn subColumn : getSubColumns())
            size += subColumn.dataSize();
        return size;
=======
        return serializedSize();
>>>>>>> 55d4dd65
    }

    /**
     * This returns the size of the super-column when serialized.
     * @see org.apache.cassandra.db.IColumn#serializedSize()
    */
    public int serializedSize(TypeSizes typeSizes)
    {
        /*
         * We need to keep the way we are calculating the column size in sync with the
         * way we are calculating the size for the column family serializer.
         *
         * 2 bytes for name size
         * n bytes for the name
         * 4 bytes for getLocalDeletionTime
         * 8 bytes for getMarkedForDeleteAt
         * 4 bytes for the subcolumns size
         * size(constantSize) of subcolumns.
         */
        int nameSize = name.remaining();
        int subColumnsSize = 0;
        for (IColumn subColumn : getSubColumns())
            subColumnsSize += subColumn.serializedSize(typeSizes);
        int size = typeSizes.sizeof((short) nameSize) + nameSize
                 + typeSizes.sizeof(getLocalDeletionTime())
                 + typeSizes.sizeof(getMarkedForDeleteAt())
                 + typeSizes.sizeof(subColumnsSize) + subColumnsSize;
        return size;
    }

    public long serializedSizeForSSTable()
    {
<<<<<<< HEAD
        return serializedSize(TypeSizes.NATIVE);
=======
    	/*
    	 * We need to keep the way we are calculating the column size in sync with the
    	 * way we are calculating the size for the column family serializer.
    	 */
        int size = DBConstants.shortSize + name.remaining() + DBConstants.intSize + DBConstants.longSize + DBConstants.intSize;
        for (IColumn subColumn : getSubColumns())
        {
            size += subColumn.serializedSize();
        }
        return size;
>>>>>>> 55d4dd65
    }

    public long timestamp()
    {
        throw new UnsupportedOperationException("This operation is not supported for Super Columns.");
    }

    public long maxTimestamp()
    {
        long maxTimestamp = getMarkedForDeleteAt();
        for (IColumn subColumn : getSubColumns())
            maxTimestamp = Math.max(maxTimestamp, subColumn.maxTimestamp());
        return maxTimestamp;
    }

    public long mostRecentLiveChangeAt()
    {
        long max = Long.MIN_VALUE;
        for (IColumn column : getSubColumns())
        {
            if (!column.isMarkedForDelete() && column.timestamp() > max)
            {
                max = column.timestamp();
            }
        }
        return max;
    }

    public long getMarkedForDeleteAt()
    {
        return deletionInfo().getTopLevelDeletion().markedForDeleteAt;
    }

    public int getLocalDeletionTime()
    {
        return deletionInfo().getTopLevelDeletion().localDeletionTime;
    }

    public long mostRecentNonGCableChangeAt(int gcbefore)
    {
        long max = Long.MIN_VALUE;
        for (IColumn column : getSubColumns())
        {
            if (column.getLocalDeletionTime() >= gcbefore && column.timestamp() > max)
            {
                max = column.timestamp();
            }
        }
        return max;
    }

    public ByteBuffer value()
    {
        throw new UnsupportedOperationException("This operation is not supported for Super Columns.");
    }

    @Override
    public void addColumn(IColumn column, Allocator allocator)
    {
        assert column instanceof Column : "A super column can only contain simple columns";
        super.addColumn(column, allocator);
    }

    /*
     * Go through each sub column if it exists then as it to resolve itself
     * if the column does not exist then create it.
     */
    void putColumn(SuperColumn column, Allocator allocator)
    {
        for (IColumn subColumn : column.getSubColumns())
        {
            addColumn(subColumn, allocator);
        }
        delete(column);
    }

    public IColumn diff(IColumn columnNew)
    {
        IColumn columnDiff = new SuperColumn(columnNew.name(), ((SuperColumn)columnNew).getComparator());
        ((SuperColumn)columnDiff).delete(((SuperColumn)columnNew).deletionInfo());

        // (don't need to worry about columnNew containing subColumns that are shadowed by
        // the delete tombstone, since columnNew was generated by CF.resolve, which
        // takes care of those for us.)
        for (IColumn subColumn : columnNew.getSubColumns())
        {
            IColumn columnInternal = columns.getColumn(subColumn.name());
            if(columnInternal == null )
            {
                columnDiff.addColumn(subColumn);
            }
            else
            {
                IColumn subColumnDiff = columnInternal.diff(subColumn);
                if(subColumnDiff != null)
                {
                    columnDiff.addColumn(subColumnDiff);
                }
            }
        }

        if (!columnDiff.getSubColumns().isEmpty() || columnNew.isMarkedForDelete())
            return columnDiff;
        else
            return null;
    }

    public void updateDigest(MessageDigest digest)
    {
        assert name != null;
        digest.update(name.duplicate());
        DataOutputBuffer buffer = new DataOutputBuffer();
        try
        {
            buffer.writeLong(getMarkedForDeleteAt());
        }
        catch (IOException e)
        {
            throw new RuntimeException(e);
        }
        digest.update(buffer.getData(), 0, buffer.getLength());
        for (IColumn column : getSubColumns())
        {
            column.updateDigest(digest);
        }
    }

    public String getString(AbstractType<?> comparator)
    {
        StringBuilder sb = new StringBuilder();
        sb.append("SuperColumn(");
        sb.append(comparator.getString(name));

        if (isMarkedForDelete()) {
            sb.append(" -delete at ").append(getMarkedForDeleteAt()).append("-");
        }

        sb.append(" [");
        sb.append(getComparator().getColumnsString(getSubColumns()));
        sb.append("])");

        return sb.toString();
    }

    public boolean isLive()
    {
        return mostRecentLiveChangeAt() > getMarkedForDeleteAt();
    }

    public IColumn localCopy(ColumnFamilyStore cfs)
    {
        return localCopy(cfs, HeapAllocator.instance);
    }

    public IColumn localCopy(ColumnFamilyStore cfs, Allocator allocator)
    {
        // we don't try to intern supercolumn names, because if we're using Cassandra correctly it's almost
        // certainly just going to pollute our interning map with unique, dynamic values
        SuperColumn sc = new SuperColumn(allocator.clone(name), this.getComparator());
        sc.delete(this);

        for(IColumn c : columns)
        {
            sc.addColumn(c.localCopy(cfs, allocator));
        }

        return sc;
    }

    public IColumn reconcile(IColumn c)
    {
        return reconcile(null, null);
    }

    public IColumn reconcile(IColumn c, Allocator allocator)
    {
        throw new UnsupportedOperationException("This operation is unsupported on super columns.");
    }

    public int serializationFlags()
    {
        throw new UnsupportedOperationException("Super columns don't have a serialization mask");
    }

    public void validateFields(CFMetaData metadata) throws MarshalException
    {
        metadata.comparator.validate(name());
        for (IColumn column : getSubColumns())
        {
            column.validateFields(metadata);
        }
    }

    @Override
    public boolean equals(Object o)
    {
        if (this == o)
            return true;
        if (o == null || getClass() != o.getClass())
            return false;

        SuperColumn sc = (SuperColumn)o;

        if (!name.equals(sc.name))
            return false;
        if (getMarkedForDeleteAt() != sc.getMarkedForDeleteAt())
            return false;
        if (getLocalDeletionTime() != sc.getLocalDeletionTime())
            return false;
        return Iterables.elementsEqual(columns, sc.columns);
    }

    @Override
    public int hashCode()
    {
        return Objects.hashCode(name, getMarkedForDeleteAt(), getLocalDeletionTime(), columns);
    }
}

class SuperColumnSerializer implements IColumnSerializer
{
    private final AbstractType<?> comparator;

    public SuperColumnSerializer(AbstractType<?> comparator)
    {
        this.comparator = comparator;
    }

    public AbstractType<?> getComparator()
    {
        return comparator;
    }

    public void serialize(IColumn column, DataOutput dos)
    {
        SuperColumn superColumn = (SuperColumn)column;
        ByteBufferUtil.writeWithShortLength(superColumn.name(), dos);
        try
        {
            DeletionInfo.serializer().serialize(superColumn.deletionInfo(), dos, MessagingService.VERSION_10);
            Collection<IColumn> columns = superColumn.getSubColumns();
            dos.writeInt(columns.size());
            for (IColumn subColumn : columns)
            {
                Column.serializer().serialize(subColumn, dos);
            }
        }
        catch (IOException e)
        {
            throw new RuntimeException(e);
        }
    }

    public IColumn deserialize(DataInput dis) throws IOException
    {
        return deserialize(dis, IColumnSerializer.Flag.LOCAL);
    }

    public IColumn deserialize(DataInput dis, IColumnSerializer.Flag flag) throws IOException
    {
        return deserialize(dis, flag, (int)(System.currentTimeMillis() / 1000));
    }

    public IColumn deserialize(DataInput dis, IColumnSerializer.Flag flag, int expireBefore) throws IOException
    {
        ByteBuffer name = ByteBufferUtil.readWithShortLength(dis);
        DeletionInfo delInfo = DeletionInfo.serializer().deserialize(dis, MessagingService.VERSION_10, comparator);

        /* read the number of columns */
        int size = dis.readInt();
        ColumnSerializer serializer = Column.serializer();
        ColumnSortedMap preSortedMap = new ColumnSortedMap(comparator, serializer, dis, size, flag, expireBefore);
        SuperColumn superColumn = new SuperColumn(name, AtomicSortedColumns.factory().fromSorted(preSortedMap, false));
        superColumn.delete(delInfo);
        return superColumn;
    }

    public long serializedSize(IColumn object, TypeSizes typeSizes)
    {
        return object.serializedSize(typeSizes);
    }
}<|MERGE_RESOLUTION|>--- conflicted
+++ resolved
@@ -110,19 +110,15 @@
      */
     public int dataSize()
     {
-<<<<<<< HEAD
         int size = TypeSizes.NATIVE.sizeof(getMarkedForDeleteAt());
         for (IColumn subColumn : getSubColumns())
             size += subColumn.dataSize();
         return size;
-=======
-        return serializedSize();
->>>>>>> 55d4dd65
     }
 
     /**
      * This returns the size of the super-column when serialized.
-     * @see org.apache.cassandra.db.IColumn#serializedSize()
+     * @see org.apache.cassandra.db.IColumn#serializedSize(TypeSizes)
     */
     public int serializedSize(TypeSizes typeSizes)
     {
@@ -150,20 +146,7 @@
 
     public long serializedSizeForSSTable()
     {
-<<<<<<< HEAD
         return serializedSize(TypeSizes.NATIVE);
-=======
-    	/*
-    	 * We need to keep the way we are calculating the column size in sync with the
-    	 * way we are calculating the size for the column family serializer.
-    	 */
-        int size = DBConstants.shortSize + name.remaining() + DBConstants.intSize + DBConstants.longSize + DBConstants.intSize;
-        for (IColumn subColumn : getSubColumns())
-        {
-            size += subColumn.serializedSize();
-        }
-        return size;
->>>>>>> 55d4dd65
     }
 
     public long timestamp()
