/*
 * Licensed to the Apache Software Foundation (ASF) under one
 * or more contributor license agreements.  See the NOTICE file
 * distributed with this work for additional information
 * regarding copyright ownership.  The ASF licenses this file
 * to you under the Apache License, Version 2.0 (the
 * "License"); you may not use this file except in compliance
 * with the License.  You may obtain a copy of the License at
 *
 *     http://www.apache.org/licenses/LICENSE-2.0
 *
 * Unless required by applicable law or agreed to in writing, software
 * distributed under the License is distributed on an "AS IS" BASIS,
 * WITHOUT WARRANTIES OR CONDITIONS OF ANY KIND, either express or implied.
 * See the License for the specific language governing permissions and
 * limitations under the License.
 */
package org.apache.cassandra.locator;

import java.net.InetAddress;
import java.nio.ByteBuffer;
import java.util.*;
import java.util.concurrent.ConcurrentHashMap;
import java.util.concurrent.ConcurrentMap;
import java.util.concurrent.CopyOnWriteArrayList;
import java.util.concurrent.locks.ReadWriteLock;
import java.util.concurrent.locks.ReentrantReadWriteLock;

import com.google.common.collect.*;

import org.apache.cassandra.utils.BiMultiValMap;
import org.apache.cassandra.utils.Pair;
import org.apache.cassandra.utils.SortedBiMultiValMap;
import org.apache.commons.lang.StringUtils;
import org.slf4j.Logger;
import org.slf4j.LoggerFactory;

import org.apache.cassandra.config.DatabaseDescriptor;
import org.apache.cassandra.dht.Range;
import org.apache.cassandra.dht.Token;
import org.apache.cassandra.gms.FailureDetector;
import org.apache.cassandra.service.StorageService;

public class TokenMetadata
{
    private static final Logger logger = LoggerFactory.getLogger(TokenMetadata.class);

    /* Maintains token to endpoint map of every node in the cluster. */
    private final BiMultiValMap<Token, InetAddress> tokenToEndpointMap;

    /* Maintains endpoint to host ID map of every node in the cluster */
    private final BiMap<InetAddress, UUID> endpointToHostIdMap;

    // Prior to CASSANDRA-603, we just had <tt>Map<Range, InetAddress> pendingRanges<tt>,
    // which was added to when a node began bootstrap and removed from when it finished.
    //
    // This is inadequate when multiple changes are allowed simultaneously.  For example,
    // suppose that there is a ring of nodes A, C and E, with replication factor 3.
    // Node D bootstraps between C and E, so its pending ranges will be E-A, A-C and C-D.
    // Now suppose node B bootstraps between A and C at the same time. Its pending ranges
    // would be C-E, E-A and A-B. Now both nodes need to be assigned pending range E-A,
    // which we would be unable to represent with the old Map.  The same thing happens
    // even more obviously for any nodes that boot simultaneously between same two nodes.
    //
    // So, we made two changes:
    //
    // First, we changed pendingRanges to a <tt>Multimap<Range, InetAddress></tt> (now
    // <tt>Map<String, Multimap<Range, InetAddress>></tt>, because replication strategy
    // and options are per-KeySpace).
    //
    // Second, we added the bootstrapTokens and leavingEndpoints collections, so we can
    // rebuild pendingRanges from the complete information of what is going on, when
    // additional changes are made mid-operation.
    //
    // Finally, note that recording the tokens of joining nodes in bootstrapTokens also
    // means we can detect and reject the addition of multiple nodes at the same token
    // before one becomes part of the ring.
<<<<<<< HEAD
    private final BiMultiValMap<Token, InetAddress> bootstrapTokens = new BiMultiValMap<Token, InetAddress>();
=======
    private final BiMap<Token, InetAddress> bootstrapTokens = HashBiMap.<Token, InetAddress>create();
>>>>>>> 97923a38
    // (don't need to record Token here since it's still part of tokenToEndpointMap until it's done leaving)
    private final Set<InetAddress> leavingEndpoints = new HashSet<InetAddress>();
    // this is a cache of the calculation from {tokenToEndpointMap, bootstrapTokens, leavingEndpoints}
    private final ConcurrentMap<String, Multimap<Range<Token>, InetAddress>> pendingRanges = new ConcurrentHashMap<String, Multimap<Range<Token>, InetAddress>>();

    // nodes which are migrating to the new tokens in the ring
    private final Set<Pair<Token, InetAddress>> movingEndpoints = new HashSet<Pair<Token, InetAddress>>();


    /* Use this lock for manipulating the token map */
    private final ReadWriteLock lock = new ReentrantReadWriteLock(true);
    private volatile ArrayList<Token> sortedTokens;

    private final Topology topology;
    /* list of subscribers that are notified when the tokenToEndpointMap changed */
    private final CopyOnWriteArrayList<AbstractReplicationStrategy> subscribers = new CopyOnWriteArrayList<AbstractReplicationStrategy>();

    private static final Comparator<InetAddress> inetaddressCmp = new Comparator<InetAddress>()
    {
        @Override
        public int compare(InetAddress o1, InetAddress o2)
        {
            return ByteBuffer.wrap(o1.getAddress()).compareTo(ByteBuffer.wrap(o2.getAddress()));
        }
    };
    
    public TokenMetadata()
    {
        this(SortedBiMultiValMap.<Token, InetAddress>create(null, inetaddressCmp), new Topology());
    }

    public TokenMetadata(BiMultiValMap<Token, InetAddress> tokenToEndpointMap, Topology topology)
    {
        this.tokenToEndpointMap = tokenToEndpointMap;
        this.topology = topology;
        endpointToHostIdMap = HashBiMap.create();
        sortedTokens = sortTokens();
    }

    private ArrayList<Token> sortTokens()
    {
        return new ArrayList<Token>(tokenToEndpointMap.keySet());
    }

    /** @return the number of nodes bootstrapping into source's primary range */
    public int pendingRangeChanges(InetAddress source)
    {
        int n = 0;
<<<<<<< HEAD
        Collection<Range<Token>> sourceRanges = getPrimaryRangesFor(getTokens(source));
        synchronized (bootstrapTokens)
=======
        Range<Token> sourceRange = getPrimaryRangeFor(getToken(source));
        lock.readLock().lock();
        try
>>>>>>> 97923a38
        {
            for (Token token : bootstrapTokens.keySet())
                for (Range<Token> range : sourceRanges)
                    if (range.contains(token))
                        n++;
        }
        finally
        {
            lock.readLock().unlock();
        }
        return n;
    }

    /**
     * Update token map with a single token/endpoint pair in normal state.
     */
    public void updateNormalToken(Token token, InetAddress endpoint)
    {
        updateNormalTokens(Collections.singleton(Pair.create(token, endpoint)));
    }

    public void updateNormalTokens(Collection<Token> tokens, InetAddress endpoint)
    {
        Set<Pair<Token, InetAddress>> tokenPairs = new HashSet<Pair<Token, InetAddress>>(tokens.size());
        for (Token token : tokens)
            tokenPairs.add(new Pair<Token, InetAddress>(token, endpoint));
        updateNormalTokens(tokenPairs);
    }

    /**
     * Update token map with a set of token/endpoint pairs in normal state.
     *
     * Prefer this whenever there are multiple pairs to update, as each update (whether a single or multiple)
     * is expensive (CASSANDRA-3831).
     *
     * @param tokenPairs
     */
    public void updateNormalTokens(Set<Pair<Token, InetAddress>> tokenPairs)
    {
        if (tokenPairs.isEmpty())
            return;

        lock.writeLock().lock();
        try
        {
            boolean shouldSortTokens = false;
            Set<InetAddress> resetEndpoints = new HashSet<InetAddress>();
            for (Pair<Token, InetAddress> tokenEndpointPair : tokenPairs)
            {
                Token token = tokenEndpointPair.left;
                InetAddress endpoint = tokenEndpointPair.right;

                assert token != null;
                assert endpoint != null;

                if (resetEndpoints.add(endpoint))
                {
                    bootstrapTokens.removeValue(endpoint);
                    tokenToEndpointMap.removeValue(endpoint);
					topology.addEndpoint(endpoint);
                    leavingEndpoints.remove(endpoint);
                    removeFromMoving(endpoint); // also removing this endpoint from moving
					topology.addEndpoint(endpoint);
                }

                InetAddress prev = tokenToEndpointMap.put(token, endpoint);
                if (!endpoint.equals(prev))
                {
                    if (prev != null)
                        logger.warn("Token " + token + " changing ownership from " + prev + " to " + endpoint);
                    shouldSortTokens = true;
                }
            }

            if (shouldSortTokens)
                sortedTokens = sortTokens();
        }
        finally
        {
            lock.writeLock().unlock();
        }
    }

    /**
     * Store an end-point to host ID mapping.  Each ID must be unique, and
     * cannot be changed after the fact.
     *
     * @param hostId
     * @param endpoint
     */
    public void updateHostId(UUID hostId, InetAddress endpoint)
    {
        assert hostId != null;
        assert endpoint != null;

        InetAddress storedEp = endpointToHostIdMap.inverse().get(hostId);
        if (storedEp != null)
        {
            if (!storedEp.equals(endpoint) && (FailureDetector.instance.isAlive(storedEp)))
            {
                throw new RuntimeException(String.format("Host ID collision between active endpoint %s and %s (id=%s)",
                                                         storedEp,
                                                         endpoint,
                                                         hostId));
            }
        }

        UUID storedId = endpointToHostIdMap.get(endpoint);
        if ((storedId != null) && (!storedId.equals(hostId)))
            logger.warn("Changing {}'s host ID from {} to {}", new Object[] {endpoint, storedId, hostId});

        endpointToHostIdMap.forcePut(endpoint, hostId);
    }

    /** Return the unique host ID for an end-point. */
    public UUID getHostId(InetAddress endpoint)
    {
        return endpointToHostIdMap.get(endpoint);
    }

    /** Return the end-point for a unique host ID */
    public InetAddress getEndpointForHostId(UUID hostId)
    {
        return endpointToHostIdMap.inverse().get(hostId);
    }

    /** @return a copy of the endpoint-to-id map for read-only operations */
    public Map<InetAddress, UUID> getEndpointToHostIdMapForReading()
    {
        Map<InetAddress, UUID> readMap = new HashMap<InetAddress, UUID>();
        readMap.putAll(endpointToHostIdMap);
        return readMap;
    }

    @Deprecated
    public void addBootstrapToken(Token token, InetAddress endpoint)
    {
        addBootstrapTokens(Collections.singleton(token), endpoint);
    }

    public void addBootstrapTokens(Collection<Token> tokens, InetAddress endpoint)
    {
        assert tokens != null && !tokens.isEmpty();
        assert endpoint != null;

        lock.writeLock().lock();
        try
        {
            
            InetAddress oldEndpoint;

            for (Token token : tokens)
            {
                oldEndpoint = bootstrapTokens.get(token);
                if (oldEndpoint != null && !oldEndpoint.equals(endpoint))
                    throw new RuntimeException("Bootstrap Token collision between " + oldEndpoint + " and " + endpoint + " (token " + token);
    
                oldEndpoint = tokenToEndpointMap.get(token);
                if (oldEndpoint != null && !oldEndpoint.equals(endpoint))
                    throw new RuntimeException("Bootstrap Token collision between " + oldEndpoint + " and " + endpoint + " (token " + token);
            }

            bootstrapTokens.removeValue(endpoint);

            for (Token token : tokens)
                bootstrapTokens.put(token, endpoint);
        }
        finally
        {
            lock.writeLock().unlock();
        }
    }

    public void removeBootstrapToken(Token token)
    {
        assert token != null;

        lock.writeLock().lock();
        try
        {
            bootstrapTokens.remove(token);
        }
        finally
        {
            lock.writeLock().unlock();
        }
    }

    public void addLeavingEndpoint(InetAddress endpoint)
    {
        assert endpoint != null;

        lock.writeLock().lock();
        try
        {
            leavingEndpoints.add(endpoint);
        }
        finally
        {
            lock.writeLock().unlock();
        }
    }

    /**
     * Add a new moving endpoint
     * @param token token which is node moving to
     * @param endpoint address of the moving node
     */
    public void addMovingEndpoint(Token token, InetAddress endpoint)
    {
        assert endpoint != null;

        lock.writeLock().lock();

        try
        {
            movingEndpoints.add(new Pair<Token, InetAddress>(token, endpoint));
        }
        finally
        {
            lock.writeLock().unlock();
        }
    }

    public void removeEndpoint(InetAddress endpoint)
    {
        assert endpoint != null;

        lock.writeLock().lock();
        try
        {
            bootstrapTokens.removeValue(endpoint);
            tokenToEndpointMap.removeValue(endpoint);
            topology.removeEndpoint(endpoint);
            leavingEndpoints.remove(endpoint);
            endpointToHostIdMap.remove(endpoint);
            sortedTokens = sortTokens();
            invalidateCaches();
        }
        finally
        {
            lock.writeLock().unlock();
        }
    }

    /**
     * Remove pair of token/address from moving endpoints
     * @param endpoint address of the moving node
     */
    public void removeFromMoving(InetAddress endpoint)
    {
        assert endpoint != null;

        lock.writeLock().lock();
        try
        {
            for (Pair<Token, InetAddress> pair : movingEndpoints)
            {
                if (pair.right.equals(endpoint))
                {
                    movingEndpoints.remove(pair);
                    break;
                }
            }

            invalidateCaches();
        }
        finally
        {
            lock.writeLock().unlock();
        }
    }

    public Collection<Token> getTokens(InetAddress endpoint)
    {
        assert endpoint != null;
        assert isMember(endpoint); // don't want to return nulls

        lock.readLock().lock();
        try
        {
            return new ArrayList<Token>(tokenToEndpointMap.inverse().get(endpoint));
        }
        finally
        {
            lock.readLock().unlock();
        }
    }

    @Deprecated
    public Token getToken(InetAddress endpoint)
    {
        return getTokens(endpoint).iterator().next();
    }

    public boolean isMember(InetAddress endpoint)
    {
        assert endpoint != null;

        lock.readLock().lock();
        try
        {
            return tokenToEndpointMap.inverse().containsKey(endpoint);
        }
        finally
        {
            lock.readLock().unlock();
        }
    }

    public boolean isLeaving(InetAddress endpoint)
    {
        assert endpoint != null;

        lock.readLock().lock();
        try
        {
            return leavingEndpoints.contains(endpoint);
        }
        finally
        {
            lock.readLock().unlock();
        }
    }

    public boolean isMoving(InetAddress endpoint)
    {
        assert endpoint != null;

        lock.readLock().lock();

        try
        {
            for (Pair<Token, InetAddress> pair : movingEndpoints)
            {
                if (pair.right.equals(endpoint))
                    return true;
            }

            return false;
        }
        finally
        {
            lock.readLock().unlock();
        }
    }

    /**
     * Create a copy of TokenMetadata with only tokenToEndpointMap. That is, pending ranges,
     * bootstrap tokens and leaving endpoints are not included in the copy.
     */
    public TokenMetadata cloneOnlyTokenMap()
    {
        lock.readLock().lock();
        try
        {
            return new TokenMetadata(SortedBiMultiValMap.<Token, InetAddress>create(tokenToEndpointMap, null, inetaddressCmp), new Topology(topology));
        }
        finally
        {
            lock.readLock().unlock();
        }
    }

    /**
     * Create a copy of TokenMetadata with tokenToEndpointMap reflecting situation after all
     * current leave operations have finished.
     *
     * @return new token metadata
     */
    public TokenMetadata cloneAfterAllLeft()
    {
        lock.readLock().lock();
        try
        {
            TokenMetadata allLeftMetadata = cloneOnlyTokenMap();

            for (InetAddress endpoint : leavingEndpoints)
                allLeftMetadata.removeEndpoint(endpoint);

            return allLeftMetadata;
        }
        finally
        {
            lock.readLock().unlock();
        }
    }

    /**
     * Create a copy of TokenMetadata with tokenToEndpointMap reflecting situation after all
     * current leave and move operations have finished.
     *
     * @return new token metadata
     */
    public TokenMetadata cloneAfterAllSettled()
    {
        lock.readLock().lock();

        try
        {
            TokenMetadata metadata = cloneOnlyTokenMap();

            for (InetAddress endpoint : leavingEndpoints)
                metadata.removeEndpoint(endpoint);


            for (Pair<Token, InetAddress> pair : movingEndpoints)
                metadata.updateNormalToken(pair.left, pair.right);

            return metadata;
        }
        finally
        {
            lock.readLock().unlock();
        }
    }

    public InetAddress getEndpoint(Token token)
    {
        lock.readLock().lock();
        try
        {
            return tokenToEndpointMap.get(token);
        }
        finally
        {
            lock.readLock().unlock();
        }
    }

    public Collection<Range<Token>> getPrimaryRangesFor(Collection<Token> tokens)
    {
        Collection<Range<Token>> ranges = new ArrayList<Range<Token>>(tokens.size());
        for (Token right : tokens)
            ranges.add(new Range<Token>(getPredecessor(right), right));
        return ranges;
    }

    @Deprecated
    public Range<Token> getPrimaryRangeFor(Token right)
    {
        return getPrimaryRangesFor(Arrays.asList(right)).iterator().next();
    }

    public ArrayList<Token> sortedTokens()
    {
        return sortedTokens;
    }

    private Multimap<Range<Token>, InetAddress> getPendingRangesMM(String table)
    {
        Multimap<Range<Token>, InetAddress> map = pendingRanges.get(table);
        if (map == null)
        {
            map = HashMultimap.create();
            Multimap<Range<Token>, InetAddress> priorMap = pendingRanges.putIfAbsent(table, map);
            if (priorMap != null)
                map = priorMap;
        }
        return map;
    }

    /** a mutable map may be returned but caller should not modify it */
    public Map<Range<Token>, Collection<InetAddress>> getPendingRanges(String table)
    {
        return getPendingRangesMM(table).asMap();
    }

    public List<Range<Token>> getPendingRanges(String table, InetAddress endpoint)
    {
        List<Range<Token>> ranges = new ArrayList<Range<Token>>();
        for (Map.Entry<Range<Token>, InetAddress> entry : getPendingRangesMM(table).entries())
        {
            if (entry.getValue().equals(endpoint))
            {
                ranges.add(entry.getKey());
            }
        }
        return ranges;
    }

    public void setPendingRanges(String table, Multimap<Range<Token>, InetAddress> rangeMap)
    {
        pendingRanges.put(table, rangeMap);
    }

    public Token getPredecessor(Token token)
    {
        List tokens = sortedTokens();
        int index = Collections.binarySearch(tokens, token);
        assert index >= 0 : token + " not found in " + StringUtils.join(tokenToEndpointMap.keySet(), ", ");
        return (Token) (index == 0 ? tokens.get(tokens.size() - 1) : tokens.get(index - 1));
    }

    public Token getSuccessor(Token token)
    {
        List tokens = sortedTokens();
        int index = Collections.binarySearch(tokens, token);
        assert index >= 0 : token + " not found in " + StringUtils.join(tokenToEndpointMap.keySet(), ", ");
        return (Token) ((index == (tokens.size() - 1)) ? tokens.get(0) : tokens.get(index + 1));
    }

<<<<<<< HEAD
    /** caller should not modify bootstrapTokens & should lock when iterating */
    public BiMultiValMap<Token, InetAddress> getBootstrapTokens()
=======
    /** @return a copy of the bootstrapping tokens map */
    public Map<Token, InetAddress> getBootstrapTokens()
>>>>>>> 97923a38
    {
        lock.readLock().lock();
        try
        {
            return ImmutableMap.copyOf(bootstrapTokens);
        }
        finally
        {
            lock.readLock().unlock();
        }
    }

    /** caller should not modify leavingEndpoints */
    public Set<InetAddress> getLeavingEndpoints()
    {
        return leavingEndpoints;
    }

    /**
     * Endpoints which are migrating to the new tokens
     * @return set of addresses of moving endpoints
     */
    public Set<Pair<Token, InetAddress>> getMovingEndpoints()
    {
        return movingEndpoints;
    }

    public static int firstTokenIndex(final ArrayList ring, Token start, boolean insertMin)
    {
        assert ring.size() > 0;
        // insert the minimum token (at index == -1) if we were asked to include it and it isn't a member of the ring
        int i = Collections.binarySearch(ring, start);
        if (i < 0)
        {
            i = (i + 1) * (-1);
            if (i >= ring.size())
                i = insertMin ? -1 : 0;
        }
        return i;
    }

    public static Token firstToken(final ArrayList<Token> ring, Token start)
    {
        return ring.get(firstTokenIndex(ring, start, false));
    }

    /**
     * iterator over the Tokens in the given ring, starting with the token for the node owning start
     * (which does not have to be a Token in the ring)
     * @param includeMin True if the minimum token should be returned in the ring even if it has no owner.
     */
    public static Iterator<Token> ringIterator(final ArrayList<Token> ring, Token start, boolean includeMin)
    {
        if (ring.isEmpty())
            return includeMin ? Iterators.singletonIterator(StorageService.getPartitioner().getMinimumToken())
                              : Iterators.<Token>emptyIterator();

        final boolean insertMin = (includeMin && !ring.get(0).isMinimum()) ? true : false;
        final int startIndex = firstTokenIndex(ring, start, insertMin);
        return new AbstractIterator<Token>()
        {
            int j = startIndex;
            protected Token computeNext()
            {
                if (j < -1)
                    return endOfData();
                try
                {
                    // return minimum for index == -1
                    if (j == -1)
                        return StorageService.getPartitioner().getMinimumToken();
                    // return ring token for other indexes
                    return ring.get(j);
                }
                finally
                {
                    j++;
                    if (j == ring.size())
                        j = insertMin ? -1 : 0;
                    if (j == startIndex)
                        // end iteration
                        j = -2;
                }
            }
        };
    }

    /** used by tests */
    public void clearUnsafe()
    {
        bootstrapTokens.clear();
        tokenToEndpointMap.clear();
        topology.clear();
        leavingEndpoints.clear();
        pendingRanges.clear();
        endpointToHostIdMap.clear();
        invalidateCaches();
    }

    public String toString()
    {
        StringBuilder sb = new StringBuilder();
        lock.readLock().lock();
        try
        {
            Set<InetAddress> eps = tokenToEndpointMap.inverse().keySet();

            if (!eps.isEmpty())
            {
                sb.append("Normal Tokens:");
                sb.append(System.getProperty("line.separator"));
                for (InetAddress ep : eps)
                {
                    sb.append(ep);
                    sb.append(":");
                    sb.append(tokenToEndpointMap.inverse().get(ep));
                    sb.append(System.getProperty("line.separator"));
                }
            }

            if (!bootstrapTokens.isEmpty())
            {
                sb.append("Bootstrapping Tokens:" );
                sb.append(System.getProperty("line.separator"));
                for (Map.Entry<Token, InetAddress> entry : bootstrapTokens.entrySet())
                {
                    sb.append(entry.getValue() + ":" + entry.getKey());
                    sb.append(System.getProperty("line.separator"));
                }
            }

            if (!leavingEndpoints.isEmpty())
            {
                sb.append("Leaving Endpoints:");
                sb.append(System.getProperty("line.separator"));
                for (InetAddress ep : leavingEndpoints)
                {
                    sb.append(ep);
                    sb.append(System.getProperty("line.separator"));
                }
            }

            if (!pendingRanges.isEmpty())
            {
                sb.append("Pending Ranges:");
                sb.append(System.getProperty("line.separator"));
                sb.append(printPendingRanges());
            }
        }
        finally
        {
            lock.readLock().unlock();
        }

        return sb.toString();
    }

    public String printPendingRanges()
    {
        StringBuilder sb = new StringBuilder();

        for (Map.Entry<String, Multimap<Range<Token>, InetAddress>> entry : pendingRanges.entrySet())
        {
            for (Map.Entry<Range<Token>, InetAddress> rmap : entry.getValue().entries())
            {
                sb.append(rmap.getValue() + ":" + rmap.getKey());
                sb.append(System.getProperty("line.separator"));
            }
        }

        return sb.toString();
    }

    public void invalidateCaches()
    {
        for (AbstractReplicationStrategy subscriber : subscribers)
        {
            subscriber.invalidateCachedTokenEndpointValues();
        }
    }

    public void register(AbstractReplicationStrategy subscriber)
    {
        subscribers.add(subscriber);
    }

    public void unregister(AbstractReplicationStrategy subscriber)
    {
        subscribers.remove(subscriber);
    }

    /**
     * write endpoints may be different from read endpoints, because read endpoints only need care about the
     * "natural" nodes for a token, but write endpoints also need to account for nodes that are bootstrapping
     * into the ring, and write data there too so that they stay up to date during the bootstrap process.
     * Thus, this method may return more nodes than the Replication Factor.
     *
     * If possible, will return the same collection it was passed, for efficiency.
     *
     * Only ReplicationStrategy should care about this method (higher level users should only ask for Hinted).
     */
    public Collection<InetAddress> getWriteEndpoints(Token token, String table, Collection<InetAddress> naturalEndpoints)
    {
        Map<Range<Token>, Collection<InetAddress>> ranges = getPendingRanges(table);
        if (ranges.isEmpty())
            return naturalEndpoints;

        Set<InetAddress> endpoints = new HashSet<InetAddress>(naturalEndpoints);

        for (Map.Entry<Range<Token>, Collection<InetAddress>> entry : ranges.entrySet())
        {
            if (entry.getKey().contains(token))
            {
                endpoints.addAll(entry.getValue());
            }
        }

        return endpoints;
    }

    /**
     * @return a (stable copy, won't be modified) Token to Endpoint map for all the normal and bootstrapping nodes
     *         in the cluster.
     */
    public Map<Token, InetAddress> getNormalAndBootstrappingTokenToEndpointMap()
    {
        lock.readLock().lock();
        try
        {
            Map<Token, InetAddress> map = new HashMap<Token, InetAddress>(tokenToEndpointMap.size() + bootstrapTokens.size());
            map.putAll(tokenToEndpointMap);
            map.putAll(bootstrapTokens);
            return map;
        }
        finally
        {
            lock.readLock().unlock();
        }
    }

    /**
     * @return the Topology map of nodes to DCs + Racks.
     * This is only allowed when a copy has been made of TokenMetadata, to avoid concurrent modifications
     * when Topology methods are subsequently used by the caller.
     */
    public Topology getTopology()
    {
        assert this != StorageService.instance.getTokenMetadata();
        return topology;
    }

    /**
     * Tracks the assignment of racks and endpoints in each datacenter for all the "normal" endpoints
     * in this TokenMetadata. This allows faster calculation of endpoints in NetworkTopologyStrategy.
     */
    public static class Topology
    {
        /** multi-map of DC to endpoints in that DC */
        private final Multimap<String, InetAddress> dcEndpoints;
        /** map of DC to multi-map of rack to endpoints in that rack */
        private final Map<String, Multimap<String, InetAddress>> dcRacks;
        /** reverse-lookup map for endpoint to current known dc/rack assignment */
        private final Map<InetAddress, Pair<String, String>> currentLocations;

        protected Topology()
        {
            dcEndpoints = HashMultimap.create();
            dcRacks = new HashMap<String, Multimap<String, InetAddress>>();
            currentLocations = new HashMap<InetAddress, Pair<String, String>>();
        }

        protected void clear()
        {
            dcEndpoints.clear();
            dcRacks.clear();
            currentLocations.clear();
        }

        /**
         * construct deep-copy of other
         */
        protected Topology(Topology other)
        {
            dcEndpoints = HashMultimap.create(other.dcEndpoints);
            dcRacks = new HashMap<String, Multimap<String, InetAddress>>();
            for (String dc : other.dcRacks.keySet())
                dcRacks.put(dc, HashMultimap.create(other.dcRacks.get(dc)));
            currentLocations = new HashMap<InetAddress, Pair<String, String>>(other.currentLocations);
        }

        /**
         * Stores current DC/rack assignment for ep
         */
        protected void addEndpoint(InetAddress ep)
        {
            IEndpointSnitch snitch = DatabaseDescriptor.getEndpointSnitch();
            String dc = snitch.getDatacenter(ep);
            String rack = snitch.getRack(ep);
            Pair<String, String> current = currentLocations.get(ep);
            if (current != null)
            {
                if (current.left.equals(dc) && current.right.equals(rack))
                    return;
                dcRacks.get(current.left).remove(current.right, ep);
                dcEndpoints.remove(current.left, ep);
            }

            dcEndpoints.put(dc, ep);

            if (!dcRacks.containsKey(dc))
                dcRacks.put(dc, HashMultimap.<String, InetAddress>create());
            dcRacks.get(dc).put(rack, ep);

            currentLocations.put(ep, new Pair<String, String>(dc, rack));
        }

        /**
         * Removes current DC/rack assignment for ep
         */
        protected void removeEndpoint(InetAddress ep)
        {
            if (!currentLocations.containsKey(ep))
                return;
            Pair<String, String> current = currentLocations.remove(ep);
            dcEndpoints.remove(current.left, ep);
            dcRacks.get(current.left).remove(current.right, ep);
        }

        /**
         * @return multi-map of DC to endpoints in that DC
         */
        public Multimap<String, InetAddress> getDatacenterEndpoints()
        {
            return dcEndpoints;
        }

        /**
         * @return map of DC to multi-map of rack to endpoints in that rack
         */
        public Map<String, Multimap<String, InetAddress>> getDatacenterRacks()
        {
            return dcRacks;
        }
    }
}<|MERGE_RESOLUTION|>--- conflicted
+++ resolved
@@ -75,11 +75,7 @@
     // Finally, note that recording the tokens of joining nodes in bootstrapTokens also
     // means we can detect and reject the addition of multiple nodes at the same token
     // before one becomes part of the ring.
-<<<<<<< HEAD
     private final BiMultiValMap<Token, InetAddress> bootstrapTokens = new BiMultiValMap<Token, InetAddress>();
-=======
-    private final BiMap<Token, InetAddress> bootstrapTokens = HashBiMap.<Token, InetAddress>create();
->>>>>>> 97923a38
     // (don't need to record Token here since it's still part of tokenToEndpointMap until it's done leaving)
     private final Set<InetAddress> leavingEndpoints = new HashSet<InetAddress>();
     // this is a cache of the calculation from {tokenToEndpointMap, bootstrapTokens, leavingEndpoints}
@@ -128,14 +124,9 @@
     public int pendingRangeChanges(InetAddress source)
     {
         int n = 0;
-<<<<<<< HEAD
         Collection<Range<Token>> sourceRanges = getPrimaryRangesFor(getTokens(source));
-        synchronized (bootstrapTokens)
-=======
-        Range<Token> sourceRange = getPrimaryRangeFor(getToken(source));
-        lock.readLock().lock();
-        try
->>>>>>> 97923a38
+        lock.readLock().lock();
+        try
         {
             for (Token token : bootstrapTokens.keySet())
                 for (Range<Token> range : sourceRanges)
@@ -638,18 +629,13 @@
         return (Token) ((index == (tokens.size() - 1)) ? tokens.get(0) : tokens.get(index + 1));
     }
 
-<<<<<<< HEAD
-    /** caller should not modify bootstrapTokens & should lock when iterating */
+    /** @return a copy of the bootstrapping tokens map */
     public BiMultiValMap<Token, InetAddress> getBootstrapTokens()
-=======
-    /** @return a copy of the bootstrapping tokens map */
-    public Map<Token, InetAddress> getBootstrapTokens()
->>>>>>> 97923a38
-    {
-        lock.readLock().lock();
-        try
-        {
-            return ImmutableMap.copyOf(bootstrapTokens);
+    {
+        lock.readLock().lock();
+        try
+        {
+            return new BiMultiValMap<Token, InetAddress>(bootstrapTokens);
         }
         finally
         {
